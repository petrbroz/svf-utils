<<<<<<< HEAD
import { AuthenticationClient, Scopes } from "@aps_sdk/authentication";
=======
import { AuthenticationClient, Scopes, TwoLeggedToken } from "@aps_sdk/authentication";
>>>>>>> c955a75e

export interface IAuthenticationProvider {
    getToken(scopes: Scopes[]): Promise<string>;
}

export class BasicAuthenticationProvider implements IAuthenticationProvider {
    constructor(protected accessToken: string) {}

    async getToken(scopes: Scopes[]): Promise<string> {
        // TODO: check if the hard-coded token has all the needed scopes
        return this.accessToken;
    }
}

export class TwoLeggedAuthenticationProvider implements IAuthenticationProvider {
    protected authenticationClient: AuthenticationClient;
    protected lastCredentials: TwoLeggedToken | null = null;

    constructor(protected clientId: string, protected clientSecret: string) {
        this.authenticationClient = new AuthenticationClient();
    }

    async getToken(scopes: Scopes[]): Promise<string> {
        if (!this.lastCredentials || Date.now() > this.lastCredentials.expires_at!) {
            console.log('Refreshing token...');
            this.lastCredentials = await this.authenticationClient.getTwoLeggedToken(this.clientId, this.clientSecret, scopes);
        }
        return this.lastCredentials.access_token;
    }
}<|MERGE_RESOLUTION|>--- conflicted
+++ resolved
@@ -1,8 +1,4 @@
-<<<<<<< HEAD
-import { AuthenticationClient, Scopes } from "@aps_sdk/authentication";
-=======
 import { AuthenticationClient, Scopes, TwoLeggedToken } from "@aps_sdk/authentication";
->>>>>>> c955a75e
 
 export interface IAuthenticationProvider {
     getToken(scopes: Scopes[]): Promise<string>;
